--- conflicted
+++ resolved
@@ -17,9 +17,7 @@
   {
    "cell_type": "code",
    "execution_count": 2,
-<<<<<<< HEAD
-   "metadata": {},
-=======
+
    "metadata": {
     "collapsed": false
    },
@@ -45,7 +43,7 @@
    "metadata": {
     "collapsed": true
    },
->>>>>>> aa31d683
+
    "outputs": [],
    "source": [
     "# model params\n",
@@ -240,32 +238,7 @@
    "source": [
     "# train\n",
     "epochs = 2\n",
-<<<<<<< HEAD
-    "model.train_model(epochs, trainloader, monitor=2000, lr=0.001, momentum=0.9)"
-   ]
-  },
-  {
-   "cell_type": "code",
-   "execution_count": null,
-   "metadata": {},
-   "outputs": [],
-   "source": [
-    "testset = torchvision.datasets.CIFAR10(root='./data', train=False,\n",
-    "                                       download=True, transform=transform)\n",
-    "testloader = torch.utils.data.DataLoader(testset, batch_size=4,\n",
-    "                                         shuffle=False, num_workers=2)"
-   ]
-  },
-  {
-   "cell_type": "code",
-   "execution_count": null,
-   "metadata": {},
-   "outputs": [],
-   "source": [
-    "model.get_accuracy(testloader)"
-=======
     "model.train_model(epochs, trainloader, monitor=100)"
->>>>>>> aa31d683
    ]
   },
   {
