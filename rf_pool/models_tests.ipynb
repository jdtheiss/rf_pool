--- conflicted
+++ resolved
@@ -16,7 +16,6 @@
   },
   {
    "cell_type": "code",
-<<<<<<< HEAD
    "execution_count": 2,
    "metadata": {
     "collapsed": false
@@ -43,10 +42,6 @@
    "metadata": {
     "collapsed": true
    },
-=======
-   "execution_count": null,
-   "metadata": {},
->>>>>>> be34aa64
    "outputs": [],
    "source": [
     "# model params\n",
@@ -57,7 +52,6 @@
   },
   {
    "cell_type": "code",
-<<<<<<< HEAD
    "execution_count": 4,
    "metadata": {
     "collapsed": false
@@ -74,11 +68,6 @@
      "output_type": "display_data"
     }
    ],
-=======
-   "execution_count": null,
-   "metadata": {},
-   "outputs": [],
->>>>>>> be34aa64
    "source": [
     "# rf layer\n",
     "mu, sigma = lattice.init_uniform_lattice((14,14), 5, 5, sigma_init=2.)\n",
@@ -90,7 +79,6 @@
   },
   {
    "cell_type": "code",
-<<<<<<< HEAD
    "execution_count": 7,
    "metadata": {
     "collapsed": false
@@ -104,11 +92,6 @@
      ]
     }
    ],
-=======
-   "execution_count": null,
-   "metadata": {},
-   "outputs": [],
->>>>>>> be34aa64
    "source": [
     "# ff parameters\n",
     "data_shape = (1,3,32,32)\n",
@@ -133,7 +116,6 @@
   },
   {
    "cell_type": "code",
-<<<<<<< HEAD
    "execution_count": 8,
    "metadata": {
     "collapsed": false
@@ -147,11 +129,6 @@
      ]
     }
    ],
-=======
-   "execution_count": null,
-   "metadata": {},
-   "outputs": [],
->>>>>>> be34aa64
    "source": [
     "# control parameters\n",
     "control_layer_ids = [0]\n",
@@ -168,7 +145,6 @@
   },
   {
    "cell_type": "code",
-<<<<<<< HEAD
    "execution_count": 9,
    "metadata": {
     "collapsed": false
@@ -182,11 +158,6 @@
      ]
     }
    ],
-=======
-   "execution_count": null,
-   "metadata": {},
-   "outputs": [],
->>>>>>> be34aa64
    "source": [
     "# setting requires_gradient:\n",
     "model.set_requires_grad(\"control\", False) # turns off ff_net hidden layer params\n",
@@ -196,7 +167,6 @@
   },
   {
    "cell_type": "code",
-<<<<<<< HEAD
    "execution_count": 10,
    "metadata": {
     "collapsed": false
@@ -213,11 +183,6 @@
      "output_type": "execute_result"
     }
    ],
-=======
-   "execution_count": null,
-   "metadata": {},
-   "outputs": [],
->>>>>>> be34aa64
    "source": [
     "# test random data\n",
     "random_input = torch.rand(data_shape)\n",
@@ -226,7 +191,6 @@
   },
   {
    "cell_type": "code",
-<<<<<<< HEAD
    "execution_count": 11,
    "metadata": {
     "collapsed": false
@@ -240,11 +204,6 @@
      ]
     }
    ],
-=======
-   "execution_count": null,
-   "metadata": {},
-   "outputs": [],
->>>>>>> be34aa64
    "source": [
     "# get CIFAR-10 training data\n",
     "transform = transforms.Compose(\n",
@@ -260,7 +219,6 @@
   {
    "cell_type": "code",
    "execution_count": null,
-<<<<<<< HEAD
    "metadata": {
     "collapsed": false
    },
@@ -279,35 +237,6 @@
     "# train\n",
     "epochs = 2\n",
     "model.train_model(epochs, trainloader, monitor=100)"
-=======
-   "metadata": {},
-   "outputs": [],
-   "source": [
-    "# train\n",
-    "epochs = 2\n",
-    "model.train_model(epochs, trainloader, monitor=2000, lr=0.001)"
-   ]
-  },
-  {
-   "cell_type": "code",
-   "execution_count": null,
-   "metadata": {},
-   "outputs": [],
-   "source": [
-    "testset = torchvision.datasets.CIFAR10(root='./data', train=False,\n",
-    "                                       download=True, transform=transform)\n",
-    "testloader = torch.utils.data.DataLoader(testset, batch_size=4,\n",
-    "                                         shuffle=False, num_workers=2)"
-   ]
-  },
-  {
-   "cell_type": "code",
-   "execution_count": null,
-   "metadata": {},
-   "outputs": [],
-   "source": [
-    "model.get_accuracy(testloader)"
->>>>>>> be34aa64
    ]
   },
   {
