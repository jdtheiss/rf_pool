--- conflicted
+++ resolved
@@ -2,8 +2,4 @@
 from . import layers
 from . import utils
 from . import modules
-<<<<<<< HEAD
-from . import models 
-=======
 from . import models
->>>>>>> 2e817879
