--- conflicted
+++ resolved
@@ -73,11 +73,8 @@
     # avarage over the cosine similarity
     cosine_sim = torch.div(inner, norm)
 
-<<<<<<< HEAD
-    return cosine_sim #torch.mean(cosine_sim), torch.std(cosine_sim)
-=======
     return cosine_sim
->>>>>>> c372edec
+
 
 def cosine_similarity(feat_i, feat_j):
     """
